-r requirements.txt
adlfs>=0.2.4, <0.4
bandit>=1.6.2, <2.0
behave==1.2.6
biopython~=1.73
black==v19.10.b0
dask[complete]~=2.6
flake8~=3.5
<<<<<<< HEAD
gcsfs>=0.3.0, <0.7.0 # gcsfs 0.7.0 requires fsspec>=0.8.0, but we pin fsspec <0.7.0
=======
gcsfs>=0.3.0, <0.7.0  # gcsfs 0.7.0 requires fsspec>=0.8.0 and is incompatible with 0.7
>>>>>>> 02235559
geopandas>=0.6.0, <1.0
hdfs>=2.5.8, <3.0
holoviews~=1.13.0
import-linter==1.0
ipython~=7.0
joblib>=0.14
jupyter_client~=5.1
matplotlib>=3.0.3, <4.0
memory_profiler>=0.50.0, <1.0
moto==1.3.7
mypy<=1.0
nbconvert>=5.3.1, <6.0
nbformat~=4.4
networkx~=2.4
openpyxl>=3.0.3, <4.0
pandas-gbq>=0.12.0, <1.0
pandas>=0.24.0, <1.0.4  # Needs to be at least 0.24.0 to make use of `pandas.DataFrame.to_numpy` (recommended alternative to `pandas.DataFrame.values`) and at most 1.0.4 due to a bug for parquet datasets https://github.com/pandas-dev/pandas/issues/34467
Pillow~=7.1.2
pre-commit~=1.17
psutil==5.6.6
pyarrow>=0.12.0, <1.0.0
pylint>=2.5.2, <3.0
pyspark~=2.2; python_version < '3.8'
pytest-cov~=2.5
pytest-mock>=1.7.1,<2.0
pytest~=5.0
requests-mock~=1.6
requests~=2.20
s3fs>=0.3.0, <0.5  # Needs to be at least 0.3.0 to make use of `cachable` attribute on S3FileSystem.
SQLAlchemy~=1.2
tables~=3.6
tensorflow~=2.0
trufflehog~=2.1
wheel==0.32.2
xlrd~=1.0
xlsxwriter~=1.0<|MERGE_RESOLUTION|>--- conflicted
+++ resolved
@@ -6,11 +6,7 @@
 black==v19.10.b0
 dask[complete]~=2.6
 flake8~=3.5
-<<<<<<< HEAD
-gcsfs>=0.3.0, <0.7.0 # gcsfs 0.7.0 requires fsspec>=0.8.0, but we pin fsspec <0.7.0
-=======
 gcsfs>=0.3.0, <0.7.0  # gcsfs 0.7.0 requires fsspec>=0.8.0 and is incompatible with 0.7
->>>>>>> 02235559
 geopandas>=0.6.0, <1.0
 hdfs>=2.5.8, <3.0
 holoviews~=1.13.0
