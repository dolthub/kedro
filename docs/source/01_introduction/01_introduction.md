# What is Kedro?

Kedro is an open-source Python framework that applies software engineering best-practice to data and machine-learning pipelines.  You can use it, for example, to optimise the process of taking a machine learning model into a production environment. You can use Kedro to organise a single user project running on a local environment, or collaborate in a team on an enterprise-level project.

For the source code, take a look at the [Kedro repository on Github(https://github.com/quantumblacklabs/kedro).

## Learn how to use Kedro

In the next few chapters, you will learn how to [install Kedro](../02_get_started/01_prerequisites.md) and set up your own production-ready data pipelines.

<<<<<<< HEAD
## Learning about Kedro
=======
Once you are set up, to get a feel for Kedro, we suggest working through our examples, including:

-   A typical "Hello World" example, for an [entry-level description of the main concepts](../02_get_started/04_hello_kedro.md)
-   A first [example using the familiar Iris dataset](../02_get_started/05_example_project.md) to introduce the Kedro project template
-   The more detailed ["spaceflights" tutorial](../03_tutorial/01_spaceflights_tutorial.md) to give you hands-on experience as you learn about Kedro
>>>>>>> b9fa3e9b


<<<<<<< HEAD
Once you are set up, to get a feel for Kedro, we suggest working through our examples, including:

-   An entry-level description of the main concepts in ["Hello Kedro"](../02_getting_started/04_hello_kedro.md)
-   A first [example using the familiar Iris dataset](../02_getting_started/05_example_project.md) to introduce the Kedro project template
-   A more detailed ["Spaceflights" tutorial](../03_tutorial/02_tutorial_template.md) to give you hands-on experience as you learn about Kedro

Advanced users looking for in-depth information should consult the [User Guide](../04_user_guide/03_configuration.md).

You can also check out the resources section for answers to [frequently asked questions](../06_resources/01_faq.md) and the [API reference documentation](/kedro.rst) to find further information.

## Assumptions

Our goal is to help you get started and create your own Kedro projects in Python. We have designed the documentation and the [Spaceflights tutorial](../03_tutorial/02_tutorial_template.md) for anyone new to Kedro. The more knowledge of Python you have, the easier you will find the learning curve.
=======
We also recommend the [frequently asked questions](../11_faq/01_faq.md) and the [API reference documentation](/kedro.rst) for additional information.

## Assumptions

We have designed the documentation and the [spaceflights tutorial](../03_tutorial/01_spaceflights_tutorial.md) for anyone new to Kedro. The more knowledge of Python you have, the easier you will find the learning curve.
>>>>>>> b9fa3e9b

> *Note:* There are a number of excellent online resources for learning Python, but you should choose those that reference Python 3, as Kedro is built for Python 3.6+. There are many curated lists of online resources, such as:
>
> -   [Official Python programming language website](https://www.python.org/)
> -   [List of free programming books and tutorials](https://github.com/EbookFoundation/free-programming-books/blob/master/free-programming-books.md#python)<|MERGE_RESOLUTION|>--- conflicted
+++ resolved
@@ -8,38 +8,18 @@
 
 In the next few chapters, you will learn how to [install Kedro](../02_get_started/01_prerequisites.md) and set up your own production-ready data pipelines.
 
-<<<<<<< HEAD
-## Learning about Kedro
-=======
 Once you are set up, to get a feel for Kedro, we suggest working through our examples, including:
 
 -   A typical "Hello World" example, for an [entry-level description of the main concepts](../02_get_started/04_hello_kedro.md)
 -   A first [example using the familiar Iris dataset](../02_get_started/05_example_project.md) to introduce the Kedro project template
 -   The more detailed ["spaceflights" tutorial](../03_tutorial/01_spaceflights_tutorial.md) to give you hands-on experience as you learn about Kedro
->>>>>>> b9fa3e9b
 
 
-<<<<<<< HEAD
-Once you are set up, to get a feel for Kedro, we suggest working through our examples, including:
-
--   An entry-level description of the main concepts in ["Hello Kedro"](../02_getting_started/04_hello_kedro.md)
--   A first [example using the familiar Iris dataset](../02_getting_started/05_example_project.md) to introduce the Kedro project template
--   A more detailed ["Spaceflights" tutorial](../03_tutorial/02_tutorial_template.md) to give you hands-on experience as you learn about Kedro
-
-Advanced users looking for in-depth information should consult the [User Guide](../04_user_guide/03_configuration.md).
-
-You can also check out the resources section for answers to [frequently asked questions](../06_resources/01_faq.md) and the [API reference documentation](/kedro.rst) to find further information.
-
-## Assumptions
-
-Our goal is to help you get started and create your own Kedro projects in Python. We have designed the documentation and the [Spaceflights tutorial](../03_tutorial/02_tutorial_template.md) for anyone new to Kedro. The more knowledge of Python you have, the easier you will find the learning curve.
-=======
 We also recommend the [frequently asked questions](../11_faq/01_faq.md) and the [API reference documentation](/kedro.rst) for additional information.
 
 ## Assumptions
 
 We have designed the documentation and the [spaceflights tutorial](../03_tutorial/01_spaceflights_tutorial.md) for anyone new to Kedro. The more knowledge of Python you have, the easier you will find the learning curve.
->>>>>>> b9fa3e9b
 
 > *Note:* There are a number of excellent online resources for learning Python, but you should choose those that reference Python 3, as Kedro is built for Python 3.6+. There are many curated lists of online resources, such as:
 >
